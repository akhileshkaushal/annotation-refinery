import os
import tempfile
import shutil
import requests
import urllib
<<<<<<< HEAD
from ConfigParser import SafeConfigParser
=======
from urlparse import urlsplit
>>>>>>> f7eb471d

import logging
logger = logging.getLogger(__name__)
logger.addHandler(logging.NullHandler())


def check_create_folder(folder_name):
    """
    Small utility function to check if a folder already exists, and
    create it if it doesn't.
    """
    logger.info('Creating folder ' + folder_name + '...')

    if not os.path.exists(folder_name):
        os.mkdir(folder_name)
        logger.info(folder_name + ' folder created.')
    else:
        logger.info('Folder ' + folder_name + ' already exists. ' +
                    'Saving downloaded files to this folder.')


def download_from_url(url, download_folder, file_name=None):
    """
    In case the downloading process gets interrupted, a dummy tempfile is
    created in the download_folder for every file that is being downloaded.
    This tempfile is then erased once the file finishes downloading.

    Arguments:
    url -- The URL string where the annotation file must be downloaded from.

    download_folder -- Path of folder where annotation file from URL will
    be downloaded to. This is a string.

    file_name -- Optional string argument for the name the downloaded file will
    will have in download_folder. If this is None, it will be assigned the last
    part of the url.

    Returns:
    True if file did not already exist and was able to be downloaded.
    Otherwise, return False.

    """
    if file_name:
        filename = file_name
    else:
        filename = os.path.basename(urlsplit(url).path)

    target_filename = os.path.join(download_folder, filename)

    if os.path.exists(target_filename):
        logger.warning('Not downloading file ' + filename + ', as it already'
                       ' exists in the download_folder specified.')
        return False

    try:
        if url.startswith('ftp'):
            urllib.urlretrieve(url, target_filename)
            return True

        else:
            temp = tempfile.NamedTemporaryFile(prefix=filename + '.',
                                               dir=download_folder)

            download_request = requests.get(url, stream=True)

            # chunk_size is in bytes
            for chunk in download_request.iter_content(chunk_size=4096):
                if chunk:
                    temp.write(chunk)
                    temp.flush()

            # Go back to the beginning of the tempfile and copy it to
            # target folder
            temp.seek(0)
            target_fh = open(target_filename, 'w+b')
            shutil.copyfileobj(temp, target_fh)
            temp.close()  # This erases the tempfile
            return True

    except:
        logger.error('There was an error when downloading the file "' +
                     filename + '" - downloading could not be completed.')
        return False


<<<<<<< HEAD
def build_tags_dictionary(tag_mapping_file, geneset_id_column,
                          geneset_name_column, tag_column, header):

    tags_dict = {}
    tag_file_fh = open(tag_mapping_file, 'r')

    if header:
        tag_file_fh.next()

    for line in tag_file_fh:
        toks = line.strip().split('\t')
        gs_id = toks[geneset_id_column]
        gs_name = toks[geneset_name_column]
        # Underscores may be used in files in place of spaces
        gs_name = gs_name.replace('_', ' ')
        gs_tag = toks[tag_column]

        if gs_id not in tags_dict:
            tags_dict[gs_id] = {'gs_name': gs_name, 'gs_tags': [gs_tag]}
        else:
            tags_dict[gs_id]['gs_tags'].append(gs_tag)

    tag_file_fh.close()
    return tags_dict
=======
def translate_gene_ids(tribe_url, gene_list, from_id, to_id):
    payload = {'gene_list': gene_list, 'from_id': from_id, 'to_id': to_id}
    response = requests.post(tribe_url + '/api/v1/gene/xrid_translate',
                             data=payload)
    return response
>>>>>>> f7eb471d
<|MERGE_RESOLUTION|>--- conflicted
+++ resolved
@@ -3,11 +3,7 @@
 import shutil
 import requests
 import urllib
-<<<<<<< HEAD
-from ConfigParser import SafeConfigParser
-=======
 from urlparse import urlsplit
->>>>>>> f7eb471d
 
 import logging
 logger = logging.getLogger(__name__)
@@ -93,7 +89,13 @@
         return False
 
 
-<<<<<<< HEAD
+def translate_gene_ids(tribe_url, gene_list, from_id, to_id):
+    payload = {'gene_list': gene_list, 'from_id': from_id, 'to_id': to_id}
+    response = requests.post(tribe_url + '/api/v1/gene/xrid_translate',
+                             data=payload)
+    return response
+
+
 def build_tags_dictionary(tag_mapping_file, geneset_id_column,
                           geneset_name_column, tag_column, header):
 
@@ -117,11 +119,4 @@
             tags_dict[gs_id]['gs_tags'].append(gs_tag)
 
     tag_file_fh.close()
-    return tags_dict
-=======
-def translate_gene_ids(tribe_url, gene_list, from_id, to_id):
-    payload = {'gene_list': gene_list, 'from_id': from_id, 'to_id': to_id}
-    response = requests.post(tribe_url + '/api/v1/gene/xrid_translate',
-                             data=payload)
-    return response
->>>>>>> f7eb471d
+    return tags_dict