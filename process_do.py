import os
import re
import sys
<<<<<<< HEAD
from ConfigParser import SafeConfigParser

from go import go
from utils import build_tags_dictionary
=======
from urlparse import urlsplit
from ConfigParser import SafeConfigParser

from go import go
from slugify import slugify
>>>>>>> f7eb471d

# Import and set logger
import logging
logger = logging.getLogger(__name__)
logger.addHandler(logging.NullHandler())

# Type of OMIM term filter
TYPE_FILTER = set(['gene', 'gene/phenotype'])

# Phenotype filter
PHENO_FILTER = '(3)'

# Confidence filter
CONF_FILTER = ['C', 'P']


def build_doid_omim_dict(obo_file):
    """
    Function to read in DO OBO file and build dictionary of DO terms
    from OBO file that have OMIM cross-reference IDs

    Arguments:
    obo_file -- A string. Location of the DO OBO file to be read in.

    Returns:
    doid_omim_dict -- A dictionary of only the DO terms in the OBO file
    that have OMIM xrefs. The keys in the dictionary are DOIDs, and the
    values are sets of OMIM xref IDs.
    """
    obo_fh = open(obo_file, 'r')
    doid_omim_dict = {}

    # This statement builds a list of the lines in the file and reverses
    # its order. This is because the list 'pop()' method pops out list
    # elements starting from the end. This way the lines will be read in
    # the following loop in order, from top to bottom of the file.
    obo_reversed_str_array = obo_fh.readlines()[::-1]

    while obo_reversed_str_array:  # Loop adapted from Dima @ Princeton
        line = obo_reversed_str_array.pop()
        line = line.strip()
        if line == '[Term]':
            while line != '' and obo_reversed_str_array:
                line = obo_reversed_str_array.pop()

                if line.startswith('id:'):
                    doid = re.search('DOID:[0-9]+', line)
                    if doid:
                        doid = doid.group(0)

                if line.startswith('xref: OMIM:'):
                    # If term has OMIM xref, get it and add it to the
                    # doid_omim_dict. Otherwise, ignore.
                    omim = re.search('[0-9]+', line).group(0)

                    if doid not in doid_omim_dict:
                        doid_omim_dict[doid] = set()
                    if omim not in doid_omim_dict[doid]:
                        doid_omim_dict[doid].add(omim)

    return doid_omim_dict


def build_mim2entrez_dict(mim2gene_file):
    """
    Function to parse mim2gene.txt file and build dictionary of MIM
    numbers to Entrez IDs. The file itself is called mim2gene, and it
    includes Entrez, Symbol and Ensembl identifiers, but we will use
    Entrez.

    Arguments:
    mim2gene_file -- A string. Location of the mim2gene.txt file to read in.

    Returns:
    mim2entrez_dict -- A dictionary mapping MIM IDs to Entrez IDs for MIM
    Entry Types that pass the TYPE_FILTER. The keys are MIM IDs and the
    values are Entrez IDs.
    """
    mim2entrez_dict = {}

    mim2gene_fh = open(mim2gene_file, 'r')

    for line in mim2gene_fh:  # Loop based on loop from Dima @ Princeton
        toks = line.split('\t')

        try:  # This is to catch lines that are not in the format we want.
            mim = toks[0]
            mim_type = toks[1]
            entrez_gid = toks[2]
        except IndexError:
            continue

        if mim_type in TYPE_FILTER:
            if entrez_gid == '':
                logger.warning("Gene Entrez ID was blank for MIM ID '%s' in %s"
                               " mim-to-gene mapping file", mim, mim2gene_file)
                continue
            if mim in mim2entrez_dict:
                logger.warning("MIM already exists in mim2entrez_dict: %s", mim)
            mim2entrez_dict[mim] = entrez_gid
    return mim2entrez_dict


class MIMdisease:
    def __init__(self):
        self.mimid = ''
        self.phe_mm = ''  # Phenotype mapping method
        self.genetuples = []  # (Gene ID, Gene confidence)


def build_mim_diseases_dict(genemap_file, mim2entrez_dict):
    """
    Function to parse genemap file and build a dictionary of MIM
    diseases.

    Arguments:
    genemap_file -- A string. Location of the genemap file to read in.

    mim2entrez_dict -- A dictionary mapping MIM gene IDs to Entrez IDs.
    This is the output of the build_mim2entrez_dict() function above.

    Returns:
    mim_diseases -- A dictionary. The keys are MIM disease IDs, and the
    values are MIMdisease objects, defined by the class above.

    *N.B. MIM IDs are not all one type of object (unlike Entrez IDs,
    for example) - they can refer to phenotypes/diseases, genes, etc.
    """
    FIND_MIMID = re.compile('\, [0-9]* \([1-4]\)')
    mim_diseases = {}

    genemap_fh = open(genemap_file, 'r')
    for line in genemap_fh:  # Loop based on Dima's @ Princeton
        # The choice of fields relies on info from the genemap.key
        # file from omim
        toks = line.split('\t')

        try:  # This is to catch lines that are not in the format we want.
            confidence = toks[6].strip()
            mim_geneid = toks[8].strip()
            disorders = toks[11].strip()
        except IndexError:
            continue

        # Skip line if disorders field is empty, or confidence is
        # something other than the one(s) in our filter.
        if disorders == '' or confidence not in CONF_FILTER:
            continue

        # A lot of MIM IDs probably will not be in the mim2entrez_dict,
        # since it did not include MIM IDs that are labelled as 'phenotype'
        # (see TYPE_FILTER above)
        if mim_geneid not in mim2entrez_dict:
            logger.warn('Entrez ID for MIM gene ID ' + str(mim_geneid) +
                        ' was not found in mim2entrez_dict')
            continue

        entrezid = mim2entrez_dict[mim_geneid]
        tuple_gid_conf = (entrezid, confidence)

        disorders_list = disorders.split(';')
        for disorder in disorders_list:

            if '[' in disorder or '?' in disorder:
                continue

            # This next line returns a re Match object:
            # It will be None if no match is found.
            mim_info = re.search(FIND_MIMID, disorder)

            if mim_info:
                split_mim_info = mim_info.group(0).split(' ')

                # mim_dis stands for MIM disease ID
                mim_dis_id = split_mim_info[1].strip()
                mim_phetype = split_mim_info[2].strip()

                # Check if the mim_phetype number is the one
                # in our filter. If not, skip and continue
                if mim_phetype != PHENO_FILTER:
                    continue

                if mim_dis_id not in mim_diseases:
                    mim_diseases[mim_dis_id] = MIMdisease()
                    mim_diseases[mim_dis_id].mimid = mim_dis_id
                    mim_diseases[mim_dis_id].phe_mm = mim_phetype

                if tuple_gid_conf not in mim_diseases[mim_dis_id].genetuples:
                    mim_diseases[mim_dis_id].genetuples.append(tuple_gid_conf)

    return mim_diseases


def add_do_term_annotations(doid_omim_dict, disease_ontology, mim_diseases):
    """
    Function to add annotations to only the disease_ontology terms found in
    the doid_omim_dict (created by the build_doid_omim_dict() function).

    Arguments:
    doid_omim_dict -- Dictionary mapping DO IDs to OMIM xref IDs. Only DOIDs
    with existing OMIM xref IDs are present as keys in this dictionary.

    disease_ontology -- A Disease Ontology that has parsed the DO OBO file.
    This is actually just a go.go() object (see imports for this file) that
    has parsed a DO OBO file instead of a GO OBO file.

    mim_diseases -- Dictionary of MIM IDs as the keys and MIMdisease
    objects (defined above) as values.

    Returns:
    Nothing, only adds annotations to DO terms.

    """
    logger.debug(disease_ontology.go_terms)

    for doid in doid_omim_dict.keys():
        term = disease_ontology.get_term(doid)

        if term is None:
            continue

        logger.info("Processing %s", term)

        omim_id_list = doid_omim_dict[doid]

        for omim_id in omim_id_list:
            # Ignore if omim_id is not present in mim_diseases dictionary
            if omim_id not in mim_diseases:
                continue

            mim_entry = mim_diseases[omim_id]

            for gene_tuple in mim_entry.genetuples:
                entrez = int(gene_tuple[0])  # The first item is the Entrez ID
                term.add_annotation(gid=entrez, ref=None)


def create_do_term_title(do_term):
    """
    Small function to create the DO term title in the desired
    format: DO-<DO integer ID>:<DO term full name>
    Example: DO-9351:diabetes mellitus

    Arguments:
    do_term -- This is a go_term object from the go() class (go.go)

    Returns:
    title -- A string of the DO term's title in the desired format.
    """
    do_id = do_term.go_id
    do_num = do_id.split(':')[1]
    title = 'DO' + '-' + do_num + ':' + do_term.full_name

    return title


def create_do_term_abstract(do_term, doid_omim_dict):
    """
    Function to create the DO term abstract in the desired
    format.

    Arguments:
    do_term -- This is a go_term object from the go() class (go.go)

    doid_omim_dict -- A dictionary of DO terms mapping to sets of OMIM xrefs.
    This is returned by the build_doid_omim_dict() function above.

    Returns:
    abstract -- A string of the DO term's abstract in the desired format.
    """
    omim_clause = ''

    doid = do_term.go_id
    if doid in doid_omim_dict:
        omim_list = list(doid_omim_dict[doid])
    else:
        omim_list = []

    if len(omim_list):
        omim_clause = ' Annotations directly to this term are provided ' + \
                        'by the OMIM disease ID'  # Is that sentence right?

        if len(omim_list) == 1:
            omim_clause = omim_clause + ' ' + omim_list[0]
        else:
            omim_clause = omim_clause + 's ' + ', '.join(omim_list[:-1]) + \
                ' and ' + omim_list[-1]
        omim_clause = omim_clause + '.'

    conf_clause = ''
    if CONF_FILTER and len(CONF_FILTER):
        conf_clause = ' Only annotations with confidence labeled '

        if len(CONF_FILTER) == 1:
            conf_clause = conf_clause + CONF_FILTER[0]
        else:
            conf_clause = conf_clause + ', '.join(CONF_FILTER[:-1]) + \
                ' or ' + CONF_FILTER[-1]

        conf_clause += ' by OMIM have been added.'

    abstract = ''

    if do_term.description:
        abstract += do_term.description

    else:
        logger.info("No OBO description for term %s", do_term)

    abstract += ' Annotations from child terms in the disease ontology are' + \
        ' propagated through transitive closure.' + omim_clause + conf_clause

    logger.info(abstract)
    return abstract


def process_do_terms(species_ini_file):
    """
    Function to read in config INI file and run the other functions to
    process DO terms.
    """
    species_file = SafeConfigParser()
    species_file.read(species_ini_file)

    if not species_file.has_section('DO'):
        logger.error('Species INI file has no DO section, which is needed'
                     ' to run the process_do_terms function.')
        sys.exit(1)

    sd_folder = species_file.get('species_info', 'SPECIES_DOWNLOAD_FOLDER')
    organism = species_file.get('species_info', 'SCIENTIFIC_NAME')

    do_obo_url = urlsplit(species_file.get('DO', 'DO_OBO_URL'))
    mim2gene_url = urlsplit(species_file.get('DO', 'MIM2GENE_URL'))
    genemap_url = urlsplit(species_file.get('DO', 'GENEMAP_URL'))
    xrdb = species_file.get('DO', 'XRDB')

    do_obo_filename = os.path.basename(do_obo_url.path)
    mim2gene_filename = os.path.basename(mim2gene_url.path)
    genemap_filename = os.path.basename(genemap_url.path)

    do_obo_file = os.path.join(sd_folder, 'DO', do_obo_filename)
    mim2gene_file = os.path.join(sd_folder, 'DO', mim2gene_filename)
    genemap_file = os.path.join(sd_folder, 'DO', genemap_filename)

    disease_ontology = go()
    loaded_obo_bool = disease_ontology.load_obo(do_obo_file)

    if loaded_obo_bool is False:
        logger.error('DO OBO file could not be loaded.')

    doid_omim_dict = build_doid_omim_dict(do_obo_file)

    mim2entrez_dict = build_mim2entrez_dict(mim2gene_file)

    mim_diseases = build_mim_diseases_dict(genemap_file, mim2entrez_dict)

    add_do_term_annotations(doid_omim_dict, disease_ontology, mim_diseases)

    disease_ontology.populated = True
    disease_ontology.propagate()

    tags_dictionary = None
    if species_file.has_option('DO', 'TAG_MAPPING_FILE'):
        tag_mapping_file = species_file.get('DO', 'TAG_MAPPING_FILE')
        do_id_column = species_file.getint('DO', 'DO_ID_COLUMN')
        do_name_column = species_file.getint('DO', 'DO_NAME_COLUMN')
        tag_column = species_file.getint('DO', 'TAG_COLUMN')
        header = species_file.getboolean('DO', 'TAG_FILE_HEADER')

        tags_dictionary = build_tags_dictionary(
            tag_mapping_file, do_id_column, do_name_column, tag_column, header)

    do_terms = []

    for term_id, term in disease_ontology.go_terms.iteritems():

        do_term = {}

        do_term['title'] = create_do_term_title(term)
        do_term['abstract'] = create_do_term_abstract(term, doid_omim_dict)
        do_term['xrdb'] = xrdb
        do_term['organism'] = organism
        do_term['slug'] = slugify(term_id + '-' + organism)

        do_term['annotations'] = {}

        for annotation in term.annotations:
            if annotation.gid not in do_term['annotations']:
                do_term['annotations'][annotation.gid] = []
            else:
                do_term['annotations'][annotation.gid].append(annotation.ref)

        if do_term['annotations']:
            if tags_dictionary:
                if term_id in tags_dictionary:
                    do_term['tags'] = tags_dictionary[term_id]['gs_tags']
            do_terms.append(do_term)

    return do_terms<|MERGE_RESOLUTION|>--- conflicted
+++ resolved
@@ -1,18 +1,12 @@
 import os
 import re
 import sys
-<<<<<<< HEAD
-from ConfigParser import SafeConfigParser
-
-from go import go
-from utils import build_tags_dictionary
-=======
 from urlparse import urlsplit
 from ConfigParser import SafeConfigParser
 
 from go import go
 from slugify import slugify
->>>>>>> f7eb471d
+from utils import build_tags_dictionary
 
 # Import and set logger
 import logging
