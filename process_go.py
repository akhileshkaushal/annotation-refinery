import os
import re
import sys
import gzip
from urlparse import urlsplit
from ConfigParser import SafeConfigParser

from go import go
<<<<<<< HEAD
from utils import build_tags_dictionary
=======
from slugify import slugify
>>>>>>> f7eb471d

# Import and set logger
import logging
logger = logging.getLogger(__name__)
logger.addHandler(logging.NullHandler())


GO_NAMESPACE_MAP = {
    'biological_process': 'BP',
    'molecular_function': 'MF',
    'cellular_component': 'CC',
}

DB_REMAP = {
    'FB': 'FLYBASE',
    'WB': 'WormBase',
}


def get_filtered_annotations(assoc_file, accepted_evcodes=None,
                             remove_leading_gene_id=None):
    """
    This function reads in the association file and returns a list of
    annotations. Only annotations that have evidence codes in
    'accepted_evcodes' (if accepted_evcodes is not None) and annotations
    that do not have details == 'NOT' will be included in this list.

    Arguments:
    assoc_file -- A string. Location of the GO association file to be
    read in.

    accepted_evcodes -- A list of evidence codes (e.g. ['EXP', 'IDA', 'IPI'])
    to filter the annotations by.

    remove_leading_gene_id -- True or False value. For some organisms, such as
    Mouse, there is a leading tag on the gene IDs column in the gene association
    file. This tag is just a duplicate of the type of gene identifier (already
    present in the identifier type (xrdb) column) and should be removed to get
    the pure gene ID (e.g. to get "99668" as opposed to "MGI:99668").

    Returns:
    annotations -- A list of all the annotations that meet the desired
    criteria. Each annotation in the list will be a tuple, which will
    contain: (<crossrefDB>, <crossrefID>, <goid>, <refstring>, <date>)
    """

    if assoc_file.endswith('.gz'):
        assoc_fh = gzip.open(assoc_file, 'r')
    else:
        assoc_fh = open(assoc_file, 'r')

    annotations = []

    for line in assoc_fh:
        if line.startswith('!'):
            continue

        toks = line.strip().split('\t')
        (xrdb, xrid, details, goid, refstring, ev_code, date) = (
            toks[0], toks[1], toks[3], toks[4], toks[5], toks[6], toks[13])

        if remove_leading_gene_id:
            xrid = xrid.split(':')[1]

        if xrdb in DB_REMAP:
            xrdb = DB_REMAP[xrdb]

        # These next few lines are needed for processing
        # Arabidopsis annotations
        if xrdb == 'TAIR':
            tair_regex = re.compile('AT[0-9MC]G[0-9][0-9][0-9][0-9][0-9]')
            first_alias = toks[10].split('|')[0]
            if tair_regex.match(toks[2]):
                xrid = toks[2]
            elif tair_regex.match(toks[9]):
                xrid = toks[9]
            elif tair_regex.match(first_alias):
                xrid = first_alias

        if details == 'NOT':
            continue

        if accepted_evcodes is not None and (ev_code not in accepted_evcodes):
            continue

        annotation = (xrdb, xrid, goid, refstring, date)

        annotations.append(annotation)

    return annotations


def create_go_term_title(go_term):
    """
    Small function to create the GO term title in the desired
    format: GO-<GO_NAMESPACE>-<GO integer ID>:<GO term full name>
    Example: GO-BP-0000280:nuclear division

    Arguments:
    go_term -- This is a go_term object from the go() class (go.go)

    Returns:
    title -- A string of the GO term's title in the desired format.
    """
    go_id = go_term.go_id.split(':')[1]

    namespace = GO_NAMESPACE_MAP[go_term.get_namespace()]

    title = 'GO' + '-' + namespace + '-' + go_id + ':' + go_term.full_name

    return title


def create_go_term_abstract(go_term, evlist=None):
    """
    Function to create the GO term abstract in the desired
    format.

    Arguments:
    go_term -- This is a go_term object from the go() class (go.go)

    evlist -- A list of evidence codes we will use to filter the annotations

    Returns:
    abstract -- A string of the GO term's abstract in the desired format.
    """
    evclause = ''
    if evlist is not None:

        evclause = ' Only annotations with evidence coded as '
        if len(evlist) == 1:
            evclause = evclause + evlist[0]
        else:
            evclause = evclause + ', '.join(evlist[:-1]) + ' or ' + evlist[-1]
        evclause = evclause + ' are included.'

    if go_term.description:
        description = go_term.description + ' Annotations are propagated ' + \
            'through transitive closure as recommended by the GO ' + \
            'Consortium.' + evclause
    else:
        logger.info("No description on term %s", go_term)
        # TODO: What do we put as description if go_term.description == None?

    return description


def process_go_terms(species_ini_file, base_download_folder):
    """
    Function to read in config INI file and run the other functions to
    process GO terms.
    """
    species_file = SafeConfigParser()
    species_file.read(species_ini_file)

    if not species_file.has_section('GO'):
        logger.error('Species INI file has no GO section, which is needed'
                     ' to run the process_go_terms function.')
        sys.exit(1)

    organism = species_file.get('species_info', 'SCIENTIFIC_NAME')
    sd_folder = species_file.get('species_info', 'SPECIES_DOWNLOAD_FOLDER')

    obo_url = urlsplit(species_file.get('GO', 'GO_OBO_URL'))
    assoc_file_url = urlsplit(species_file.get('GO', 'ASSOC_FILE_URL'))

    obo_filename = os.path.basename(obo_url.path)
    assoc_filename = os.path.basename(assoc_file_url.path)

    obo_file = os.path.join(base_download_folder, obo_filename)
    assoc_file = os.path.join(sd_folder, 'GO', assoc_filename)

    evcodes = species_file.get('GO', 'EVIDENCE_CODES')
    evcodes = evcodes.replace(' ', '').split(',')

    remove_leading_gene_id = False
    if species_file.has_option('GO', 'REMOVE_LEADING_GENE_ID'):
        remove_leading_gene_id = species_file.getboolean(
            'GO', 'REMOVE_LEADING_GENE_ID')

    annotations = get_filtered_annotations(
        assoc_file, evcodes, remove_leading_gene_id=remove_leading_gene_id)

    gene_ontology = go()
    loaded_obo_bool = gene_ontology.load_obo(obo_file)
    if loaded_obo_bool is False:
        logger.error('GO OBO file could not be loaded.')

    for annotation in annotations:
        (xrdb, xrid, goid, refstring, date) = annotation

        refs = refstring.split('|')

        pub = None
        for ref in refs:
            # Check if publication source is PubMed (PMID).
            # Otherwise, keep pub as None.
            if ref.startswith('PMID:'):
                pub = ref.split(':')[1]

        gene_ontology.add_annotation(go_id=goid, gid=xrid, ref=pub,
                                     date=date, xdb=xrdb, direct=True)

    gene_ontology.populated = True
    gene_ontology.propagate()

    GO_terms = []

    tags_dictionary = None
    if species_file.has_option('GO', 'TAG_MAPPING_FILE'):
        tag_mapping_file = species_file.get('GO', 'TAG_MAPPING_FILE')
        go_id_column = species_file.getint('GO', 'GO_ID_COLUMN')
        go_name_column = species_file.getint('GO', 'GO_NAME_COLUMN')
        tag_column = species_file.getint('GO', 'TAG_COLUMN')
        header = species_file.getboolean('GO', 'TAG_FILE_HEADER')

        tags_dictionary = build_tags_dictionary(
            tag_mapping_file, go_id_column, go_name_column, tag_column, header)

    for (term_id, term) in gene_ontology.go_terms.iteritems():

        if not term.annotations:
            continue

        go_term = {}
        go_term['title'] = create_go_term_title(term)
        go_term['abstract'] = create_go_term_abstract(term, evcodes)
        go_term['organism'] = organism
        go_term['slug'] = slugify(term_id + '-' + organism)

        go_term['annotations'] = {}
        go_term_xrdb = None

        for annotation in term.annotations:
            if annotation.gid not in go_term['annotations']:
                go_term['annotations'][annotation.gid] = []
            elif annotation.ref is not None:
                go_term['annotations'][annotation.gid].append(annotation.ref)

            if annotation.xdb is not None:
                if go_term_xrdb and go_term_xrdb != annotation.xdb:
                    logger.info("There is more than one xrdb for annotations "
                                "in this GO term (%s and %s). Only the first "
                                "one will be saved in this GO term's 'xrdb' "
                                "field.", go_term_xrdb, annotation.xdb)
                else:
                    go_term_xrdb = annotation.xdb

        go_term['xrdb'] = go_term_xrdb

        if go_term['annotations']:
            if tags_dictionary:
                if term_id in tags_dictionary:
                    go_term['tags'] = tags_dictionary[term_id]['gs_tags']
            GO_terms.append(go_term)

    return GO_terms<|MERGE_RESOLUTION|>--- conflicted
+++ resolved
@@ -6,11 +6,8 @@
 from ConfigParser import SafeConfigParser
 
 from go import go
-<<<<<<< HEAD
+from slugify import slugify
 from utils import build_tags_dictionary
-=======
-from slugify import slugify
->>>>>>> f7eb471d
 
 # Import and set logger
 import logging
@@ -45,11 +42,12 @@
     accepted_evcodes -- A list of evidence codes (e.g. ['EXP', 'IDA', 'IPI'])
     to filter the annotations by.
 
-    remove_leading_gene_id -- True or False value. For some organisms, such as
-    Mouse, there is a leading tag on the gene IDs column in the gene association
-    file. This tag is just a duplicate of the type of gene identifier (already
-    present in the identifier type (xrdb) column) and should be removed to get
-    the pure gene ID (e.g. to get "99668" as opposed to "MGI:99668").
+    remove_leading_gene_id -- True or False value. For some organisms, such
+    as Mouse, there is a leading tag on the gene IDs column in the gene
+    association file. This tag is just a duplicate of the type of gene
+    identifier (already present in the identifier type (xrdb) column) and
+    should be removed to get the pure gene ID (e.g. to get "99668" as
+    opposed to "MGI:99668").
 
     Returns:
     annotations -- A list of all the annotations that meet the desired
